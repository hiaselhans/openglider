--- conflicted
+++ resolved
@@ -52,28 +52,19 @@
 
 
 def BernsteinBase(d):
-<<<<<<< HEAD
-    def BSF(m):
-        return lambda x: comb(d, m)*(x**m)*((1-x)**(d-1-m))
-=======
     def BSF(n):
         return lambda x: comb(d-1,n)*(x**n)*((1-x)**(d-1-n))
->>>>>>> 8ab9d0a8
     return [BSF(n)  for n in range(d)]
 
 def BezierFunction(points):
     """"""
     base=BernsteinBase(len(points))
     def func(x):
-<<<<<<< HEAD
-        val=np.array([0, 0])
-=======
         val=np.zeros(len(points[0]))
->>>>>>> 8ab9d0a8
         for i in range(len(points)):
-            fakt = base[i](x)
-            v = np.array(points[i])*fakt
-            val = val+v
+            fakt=base[i](x)
+            v=np.array(points[i])*fakt
+            val=val+v
         return val
     return func
 
@@ -84,36 +75,9 @@
     base=BernsteinBase(splines)
     matrix=np.matrix([[base[spalte](zeile*1./(len(points)-1)) for spalte in range(splines)] for zeile in range(len(points))])
     matrix=np.linalg.pinv(matrix)
-<<<<<<< HEAD
-    return matrix*points
-
-if __name__ == "__main__":
-#    import Graphics as G
-    inp1=[[1.,0.],[0.2,0.08],[0.,0.03],[0.,0.]]
-    inp2=[[1.,0.],[0.2,-0.05],[0.,-0.03],[0.,0.]]
-    a=BernsteinBase(3)
-    
-    ab=(BezierFunction(inp1))
-    pp=[ab(i*0.1) for i in range(11)]
-    fitp=FitBezier(pp,4)
-    fitp=np.round(np.array(fitp),3)
-    print(fitp)
-    G.Graphics([G.Line(pp),G.Line([])])
-    G.Graphics([G.Line(np.array([[ 1. ,   -0.   ],
- [ 0.145,  0.088],
- [-0.024,  0.025],
- [ 0.002, -0.005]]))])
-    
-    
-    xneu=np.linspace(0,1,100)
-    a2=np.array(inp2)
-    
-    #a=G.Graphics([G.Point(tolist(np.transpose(b2))),G.Line(tolist(np.transpose(b1))),G.Line(inp1),G.Line(inp2)])
-=======
     out = np.array(matrix*points)
     if start:
         out[0]=points[0]
     if end:
         out[-1]=points[-1]
-    return(out)
->>>>>>> 8ab9d0a8
+    return(out)