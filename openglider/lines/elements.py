#! /usr/bin/python2
# -*- coding: utf-8; -*-
#
# (c) 2013 booya (http://booya.at)
#
# This file is part of the OpenGlider project.
#
# OpenGlider is free software; you can redistribute it and/or modify
# it under the terms of the GNU General Public License as published by
# the Free Software Foundation; either version 2 of the License, or
# (at your option) any later version.
#
# OpenGlider is distributed in the hope that it will be useful,
# but WITHOUT ANY WARRANTY; without even the implied warranty of
# MERCHANTABILITY or FITNESS FOR A PARTICULAR PURPOSE.  See the
# GNU General Public License for more details.
#
# You should have received a copy of the GNU General Public License
# along with OpenGlider.  If not, see <http://www.gnu.org/licenses/>.
<<<<<<< HEAD

from __future__ import division

import logging
=======
>>>>>>> 5b3b58c8
import numpy as np
import logging

from openglider.lines import line_types
from openglider.lines.functions import proj_force, proj_to_surface
from openglider.utils.cache import cached_property, CachedObject
from openglider.vector import PolyLine
from openglider.vector.functions import norm, normalize
from openglider.mesh import Mesh, Vertex, Polygon

logging.getLogger(__file__)

class SagMatrix():
    def __init__(self, number_of_lines):
        size = number_of_lines * 2
        self.matrix = np.zeros([size, size])
        self.rhs = np.zeros(size)
        self.solution = np.zeros(size)

    def __str__(self):
        return str(self.matrix) + "\n" + str(self.rhs)

    def insert_type_0_lower(self, line):
        """
        fixed lower node
        """
        i = line.number
        self.matrix[2 * i + 1, 2 * i + 1] = 1.

    def insert_type_1_lower(self, line, lower_line):
        """
        free lower node
        """
        i = line.number
        j = lower_line.number
        self.matrix[2 * i + 1, 2 * i + 1] = 1.
        self.matrix[2 * i + 1, 2 * j + 1] = -1.
        self.matrix[2 * i + 1, 2 * j] = -lower_line.length_projected
        self.rhs[2 * i + 1] = -lower_line.ortho_pressure * \
            lower_line.length_projected ** 2 / lower_line.force_projected / 2

    def insert_type_1_upper(self, line, upper_lines):
        """
        free upper node
        """
        i = line.number
        self.matrix[2 * i, 2 * i] = 1
        infl_list = []
        vec = line.diff_vector_projected
        for u in upper_lines:
            infl = u.force_projected * np.dot(vec, u.diff_vector_projected)
            infl_list.append(infl)
        sum_infl = sum(infl_list)
        for k in range(len(upper_lines)):
            j = upper_lines[k].number
            self.matrix[2 * i, 2 * j] = -(infl_list[k] / sum_infl)
        self.rhs[2 * i] = line.ortho_pressure * \
            line.length_projected / line.force_projected

    def insert_type_2_upper(self, line):
        """
        Fixed upper node
        """
        i = line.number
        self.matrix[2 * line.number, 2 * line.number] = line.length_projected
        self.matrix[2 * line.number, 2 * line.number + 1] = 1.
        self.rhs[2 * i] = line.ortho_pressure * \
            line.length_projected ** 2 / line.force_projected / 2

    def solve_system(self):
        self.solution = np.linalg.solve(self.matrix, self.rhs)

    def get_sag_parameters(self, line_nr):
        return [
            self.solution[line_nr * 2],
            self.solution[line_nr * 2 + 1]]


class Line(CachedObject):
    rho_air = 1.2


    def __init__(self, lower_node, upper_node, v_inf,
                 line_type=line_types.LineType.get('default'), target_length=None, number=None, name=None, color=""):
        """
        Line Class
        """
        self.number = number
        self.type = line_type  # type of line
        
        self._color = None
        self.color = color

        self.lower_node = lower_node
        self.upper_node = upper_node

        self.target_length = target_length
        self.init_length = target_length

        self.force = None

        self.sag_par_1 = None
        self.sag_par_2 = None

        self.name = name or "line_name_not_set"

        self.lineset = None      # the parent have to be set after initialization

    @property
    def color(self):
        return self._color or "default"

    @color.setter
    def color(self, color):
        if color in self.type.colors:
            self._color = color

    @property
    def has_geo(self):
        """
        true if upper and lower nodes of the line were already computed
        """
        #the node vectors can be None or numpy.arrays. So we have to check for both types
        try:
            return all(list(self.lower_node.vec) + 
                       list(self.upper_node.vec))
        except TypeError:
            # one of the nodes vec is None
            return False

    @property
    def v_inf_0(self):
        return normalize(self.v_inf)

    @property
    def v_inf(self):
        return self.lineset.v_inf

    #@cached_property('lower_node.vec', 'upper_node.vec')
    @property
    def diff_vector(self):
        """
        Line Direction vector (normalized)
        :return:
        """
        return normalize(self.upper_node.vec - self.lower_node.vec)

    #@cached_property('lower_node.vec', 'upper_node.vec')
    @property
    def diff_vector_projected(self):
        return normalize(self.upper_node.vec_proj - self.lower_node.vec_proj)

    @cached_property('lower_node.vec', 'upper_node.vec', 'v_inf')
    def length_projected(self):
        return norm(self.lower_node.vec_proj - self.upper_node.vec_proj)

    @property
    def length_no_sag(self):
        return norm(self.upper_node.vec - self.lower_node.vec)

    @cached_property('lower_node.vec', 'upper_node.vec', 'v_inf', 'sag_par_1', 'sag_par_2')
    def length_with_sag(self):
        if self.sag_par_1 is None or self.sag_par_2 is None:
            raise ValueError('Sag not yet calculated!')

        return PolyLine(self.get_line_points(numpoints=100)).get_length()

    def get_stretched_length(self, pre_load=50, sag=True):
        """
        Get the total line-length for production using a given stretch
        length = len_0 * (1 + stretch*force)
        """
        if sag:
            l_0 = self.length_with_sag
        else:
            l_0 = self.length_no_sag
        factor = self.type.get_stretch_factor(pre_load) / self.type.get_stretch_factor(self.force)
        return l_0 * factor

    #@cached_property('v_inf', 'type.cw', 'type.thickness')
    @property
    def ortho_pressure(self):
        """
        drag per meter (projected)
        :return: 1/2 * cw * d * v^2
        """
        return 1 / 2 * self.type.cw * self.type.thickness * self.rho_air * norm(self.v_inf) ** 2

    @cached_property('lower_node.vec', 'upper_node.vec', 'v_inf')
    def drag_total(self):
        """
        Get total drag of line
        :return: 1/2 * cw * A * v^2
        """
        return self.ortho_pressure * self.length_projected

    def get_weight(self):
        if self.type.weight is None:
            text = ("predicting weight of linetype {} by line-thickness. " +
                    "Please enter line_weight in openglider/lines/line_types").format(self.type.name)
            print(text)
            weight = self.type.predict_weight()
        else:
            weight = self.type.weight
        try:
            return weight * self.length_with_sag
        except ValueError:
            # computing weight without sag
            return weight * self.length_no_sag

    @cached_property('force', 'lower_node.vec', 'upper_node.vec')
    def force_projected(self):
        return self.force * self.length_projected / self.length_no_sag

    def get_line_points(self, sag=True, numpoints=10):
        """
        Return points of the line
        """
        if self.sag_par_1 is None or self.sag_par_2 is None:
            sag=False
        return np.array([self.get_line_point(i / (numpoints - 1), sag=sag) for i in range(numpoints)])

    def get_line_point(self, x, sag=True):
        """pos(x) [x,y,z], x: [0,1]"""
        if sag:
            return (self.lower_node.vec * (1. - x) + self.upper_node.vec * x +
                    self.get_sag(x) * self.v_inf_0)
        else:
            return self.lower_node.vec * (1. - x) + self.upper_node.vec * x

    def get_sag(self, x):
        """sag u(x) [m], x: [0,1]"""
        xi = x * self.length_projected
        u = (- xi ** 2 / 2 * self.ortho_pressure /
             self.force_projected + xi *
             self.sag_par_1 + self.sag_par_2)
        return u

    def get_mesh(self, numpoints):
        line_points = [Vertex(*point) for point in self.get_line_points(numpoints=numpoints)]
        boundary = {"lines": []}
        if self.lower_node.type == 0:
            boundary["lower_attachment_points"] = [line_points[0]]
        else:
            boundary["lines"].append(line_points[0])
        if self.upper_node.type == 2:
            boundary["attachment_points"] = [line_points[-1]]
        else:
            boundary["lines"].append(line_points[-1])
        
        if numpoints == 2:
            stretch_factor = 1 + self.force / self.type.get_spring_constant()
            attributes = {
                # todo: use spring constant
                "l_12": self.length_no_sag / stretch_factor,
                "e_module": self.type.get_spring_constant()
            }
            line_poly = {"lines": [Polygon(line_points, attributes=attributes)]}
        else:
            line_poly = {"lines": [Polygon(line_points[i:i + 2]) for i in range(len(line_points) - 1)]}

        return Mesh(line_poly, boundary)

    @property
    def _get_projected_par(self):
        c1_n = np.dot(self.lower_node.get_diff(), self.v_inf_0)
        c2_n = np.dot(self.upper_node.get_diff(), self.v_inf_0)
        return [c1_n + self.sag_par_1, c2_n / self.length_projected + self.sag_par_2]

    def __json__(self):
        return{
            'number': self.number,
            'lower_node': self.lower_node,
            'upper_node': self.upper_node,
            'v_inf': None,               # remove this!
            'line_type': self.type.name,
            'target_length': self.target_length,
            'name': self.name
        }

    @classmethod
    def __from_json__(cls, number, lower_node, upper_node, v_inf, line_type, target_length, name):
        return cls(lower_node,
                   upper_node,
                   v_inf,
                   line_types.LineType.get(line_type),
                   target_length,
                   number,
                   name)

    def get_connected_ribs(self, glider):
        '''
        return the connected ribs
        '''
        lineset = glider.lineset
        att_pnts = lineset.get_upper_influence_nodes(self)
        return set([att_pnt.rib for att_pnt in att_pnts])

    def get_rib_normal(self, glider):
        '''
        return the rib normal of the connected rib(s)
        '''
        ribs = self.get_connected_ribs(glider)
        result = np.array([0., 0., 0.])
        for rib in ribs:
            result += rib.normalized_normale
        return result / np.linalg.norm(result)

    def rib_line_norm(self, glider):
        '''
        returns the squared norm of the cross-product of
        the line direction and the normal-direction of
        the connected rib(s)
        '''
        return self.diff_vector.dot(self.get_rib_normal(glider))

    def get_correction_influence(self, residual_force):
        '''
        returns an influence factor [force / length] which is a proposal for
        the correction of a residual force if the line is moved in the direction
        of the residual force
        '''
        diff = self.diff_vector
        l = np.linalg.norm(diff)
        r = np.linalg.norm(residual_force)
        f = 1. - (residual_force / r) @ (diff / l)
        return f * self.force / l


class Node(object):
    def __init__(self, node_type, position_vector=None, attachment_point=None, name=None):
        self.type = node_type  # lower, middle, top (0, 1, 2)
        if position_vector is not None:
            position_vector = np.array(position_vector)
        self.vec = position_vector

        self.vec_proj = None  # pos_proj
        self.force = np.array([None, None, None])  # top-node force
        self.attachment_point = attachment_point
        self.name = name or "name_not_set"

    def calc_force_infl(self, vec):
        v = np.array(vec)
        direction = self.vec - v
        if self.type == 2:
            force = proj_force(self.force, direction)
        else:
            force = self.force @ direction / np.linalg.norm(direction)
        if force is None:
            logging.warn("projected force for line {} is None, direction: {}, force: {}".format(
                self.name, direction, self.force))
            force = 0.00001
        return normalize(direction) * force

    def get_position(self):
        pass

    def calc_proj_vec(self, v_inf):
        self.vec_proj = proj_to_surface(self.vec, v_inf)
        return proj_to_surface(self.vec, v_inf)

    def get_diff(self):
        return self.vec - self.vec_proj

    def is_upper(self):
        return self.type == 2

    def __json__(self):
        return{
            'node_type': self.type,
            'position_vector': list(self.vec),
            "name": self.name
        }

    def copy(self):
        return self.__class__(self.type, self.vec, self.attachment_point, self.name)
<|MERGE_RESOLUTION|>--- conflicted
+++ resolved
@@ -17,13 +17,7 @@
 #
 # You should have received a copy of the GNU General Public License
 # along with OpenGlider.  If not, see <http://www.gnu.org/licenses/>.
-<<<<<<< HEAD
-
-from __future__ import division
-
 import logging
-=======
->>>>>>> 5b3b58c8
 import numpy as np
 import logging
 
