--- conflicted
+++ resolved
@@ -93,21 +93,12 @@
             self.solution[line_nr * 2 + 1]]
 
 
-<<<<<<< HEAD
-class Line(object):
-    # TODO: why not directly save the line_type instead of a string
-    # TODO: why are lower_node and upper_node not mandatory?
-    # TODO: cached properties?
-
-    def __init__(self, number, lower_node, upper_node, vinf,
-                 line_type=line_types.liros, target_length=None):
-        """a Line object reprensent one Line in a Line_set"""
-=======
 class Line(CachedObject):
     #TODO: why not directly save the line_type instead of a string
     #TODO: why are lower_node and upper_node not mandatory?
     #TODO: cached properties?
-    def __init__(self, number, lower_node, upper_node, vinf, line_type=line_types.liros, target_length=None):
+    def __init__(self, number, lower_node, upper_node, vinf,
+                 line_type=line_types.liros, target_length=None):
         """Line Class:
         Note:
             -for easier use the lines have it's nodes directly as variables!!!
@@ -116,7 +107,6 @@
             -when you get parameters of nodes, you can the take them from
                 the node dict or from the nodes stored in the line.
             """
->>>>>>> cd5ecb8e
         self.number = number
         self.type = line_type                # type of line
 
