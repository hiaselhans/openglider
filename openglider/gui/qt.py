--- conflicted
+++ resolved
@@ -1,7 +1,2 @@
-<<<<<<< HEAD
 from PySide6 import QtWidgets, QtCore, QtGui, QtWebEngineWidgets # noqa
-from PySide6.QtGui import QAction, QClipboard  # noqa
-=======
-from PySide6 import QtWidgets, QtCore, QtGui  # noqa
-from PySide6.QtGui import QAction  # noqa
->>>>>>> 097e9ddf
+from PySide6.QtGui import QAction  # noqa