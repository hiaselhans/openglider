--- conflicted
+++ resolved
@@ -1,11 +1,9 @@
 import json
-import time
 import openglider.glider.ballooning
 import openglider.glider.glider
 from openglider.graphics import draw_glider
 import openglider.utils
 
-__ALL__ = ['dumps', 'dump', 'loads', 'load', 'update_legacy_file']
 
 def return_glider(ribs, cells, lines=None):
     for cell in cells:
@@ -39,12 +37,10 @@
     if '_type' in dct and '_module' in dct:
         _type = dct['_type']
         if _type in objects:
-            #try:
+            #print(dct)
             return objects[_type](**dct['data'])
-            #except:
-            #    raise ValueError()
         else:
-            raise LookupError("No element of type {} found (module: {})".format(_type, dct['_module']))
+            raise LookupError("No element of type {} found".format(_type))
     else:
         return dct
 
@@ -54,20 +50,14 @@
         pass
 
 
-def add_meta_info(data):
-    return {'MetaData': {'application': 'openglider',
-                         'version': openglider.__version__,
-                         'author': 'obviously, a pilot',
-                         'date_created': time.strftime("%d.%m.%y %H:%M")},
-            'data': data}
-
-
 def dumps(obj):
-    return json.dumps(add_meta_info(obj), cls=Encoder)
+    return json.dumps({"data": obj,
+                       "version": openglider.__version__}, cls=Encoder)
 
 
 def dump(obj, fp):
-    return json.dump(add_meta_info(obj), fp, cls=Encoder, indent=2)
+    return json.dump({"data": obj,
+                      "version": openglider.__version__}, fp, cls=Encoder)
 
 
 def loads(obj):
@@ -81,24 +71,11 @@
 if __name__ == "__main__":
     from openglider import airfoil
     a = airfoil.Profile2D.compute_naca(1234)
-    glide = openglider.glider.glider.Glider.import_geometry("../../../tests/demokite.ods")
+    glide = openglider.glider.glider.Glider.import_geometry("/home/simon/Dokumente/OpenGlider/tests/demokite.ods")
     print(dumps(a))
-    a = open("/tmp/test.json", "w")
-    dump(glide, a)
-    a.close()
     jj = dumps(glide)
-<<<<<<< HEAD
-    # glide2 = loads(jj)
-
-    # print(loads("{'_type': Profile2D, 'data': [[1,2],[2,3]]"))
-    # print(glide2)
-    # draw_glider(glide2['data'])
-=======
     glide2 = loads(jj)
-    with open("/tmp/glider.json", 'w') as exportfile:
-        dump(glide, exportfile)
 
     #print(loads("{'_type': Profile2D, 'data': [[1,2],[2,3]]"))
     print(glide2)
-    #draw_glider(glide2['data'])
->>>>>>> 76c22f23
+    draw_glider(glide2['data'])