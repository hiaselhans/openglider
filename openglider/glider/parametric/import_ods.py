--- conflicted
+++ resolved
@@ -136,14 +136,9 @@
                          glide=data.get("GLEITZAHL", 10),
                          **geometry)
 
-<<<<<<< HEAD
     if calc_lineset_nodes:
         glider_3d = glider_2d.get_glider_3d()
         glider_2d.lineset.set_default_nodes2d_pos(glider_3d)
-=======
-    #glider_3d = glider_2d.get_glider_3d()
-    #glider_2d.lineset.set_default_nodes2d_pos(glider_3d)
->>>>>>> 476f4f8c
     return glider_2d
 
 
