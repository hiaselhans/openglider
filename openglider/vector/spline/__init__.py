--- conflicted
+++ resolved
@@ -16,13 +16,9 @@
         return out
 
     @classmethod
-<<<<<<< HEAD
+
     def __from_json__(cls, controlpoints, degree=0):
-        obj = super(GenericSpline, cls).__from_json__(controlpoints, degree)
-=======
-    def __from_json__(cls, controlpoints, degree):
         obj = super(GenericSpline, cls).__from_json__(controlpoints)
->>>>>>> 3f3a340c
         if degree == 0:
             obj.basefactory = BernsteinBase
         else:
@@ -40,13 +36,9 @@
         return out
 
     @classmethod
-<<<<<<< HEAD
+
     def __from_json__(cls, controlpoints, degree=0):
-        obj = super(SymmetricGenericSpline, cls).__from_json__(controlpoints, degree)
-=======
-    def __from_json__(cls, controlpoints, degree):
         obj = super(SymmetricGenericSpline, cls).__from_json__(controlpoints)
->>>>>>> 3f3a340c
         if degree == 0:
             obj.basefactory = BernsteinBase
         else:
