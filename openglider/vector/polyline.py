--- conflicted
+++ resolved
@@ -56,7 +56,6 @@
         data = self.data[start2:stop2]
         return numpy.concatenate([[self[start]], data, [self[stop]]])
 
-<<<<<<< HEAD
     def get_positions(self, start=0, stop=None, step=None):
         stop = stop if stop is not None else len(self)-1
         start = start if start is not None else 0
@@ -71,7 +70,7 @@
             stop_round = max(int(stop), 0)
         values = [start] + list(range(start_round, stop_round, step)) + [stop]
         return values
-=======
+
     def check(self):
         # remove zero-length segments
         index = 0
@@ -82,7 +81,6 @@
                 index += 1
 
         return self
->>>>>>> 646d84c8
 
     def extend(self, start, length):
         """
