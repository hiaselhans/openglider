# ! /usr/bin/python2
# -*- coding: utf-8; -*-
#
# (c) 2013 booya (http://booya.at)
#
# This file is part of the OpenGlider project.
#
# OpenGlider is free software; you can redistribute it and/or modify
# it under the terms of the GNU General Public License as published by
# the Free Software Foundation; either version 2 of the License, or
# (at your option) any later version.
#
# OpenGlider is distributed in the hope that it will be useful,
# but WITHOUT ANY WARRANTY; without even the implied warranty of
# MERCHANTABILITY or FITNESS FOR A PARTICULAR PURPOSE.  See the
# GNU General Public License for more details.
#
# You should have received a copy of the GNU General Public License
# along with OpenGlider.  If not, see <http://www.gnu.org/licenses/>.
import os
import subprocess

from openglider import jsonify

import openglider.plots.spreadsheets
import openglider.plots.cuts
from openglider.plots.drawing import PlotPart, Layout
from openglider.plots.glider import PlotMaker


class Patterns(object):
    class DefaultConf(PlotMaker.DefaultConfig):
        pass

    def __init__(self, glider2d, config=None):
        self.glider_2d = glider2d
        self.config = self.DefaultConf(config)

    def __json__(self):
        return {
            "glider2d": self.glider_2d,
            "config": self.config
        }

<<<<<<< HEAD
    def unwrap(self, outdir, glider=None):
=======
    def unwrap(self, outdir, glider3d=None):
>>>>>>> 1641c682
        def fn(filename):
            return os.path.join(outdir, filename)

        subprocess.call("mkdir -p {}".format(outdir), shell=True)

        print("get glider 3d")
<<<<<<< HEAD
        glider = glider or self.glider_2d.get_glider_3d()
=======
        if not glider3d:
            glider = self.glider_2d.get_glider_3d()
        else:
            glider = glider3d
>>>>>>> 1641c682
        print("flatten glider")
        if self.config.complete_glider:
            glider_complete = glider.copy_complete()
            glider_complete.rename_parts()
            plots = PlotMaker(glider_complete, config=self.config)
            glider_complete.lineset.iterate_target_length()
        else:
            plots = PlotMaker(glider, config=self.config)
            glider.lineset.iterate_target_length()
            
        plots.unwrap()
        all_patterns = plots.get_all_grouped()

        with open(fn("patterns.json"), "w") as outfile:
            jsonify.dump(plots, outfile)

        print("create sketches")
        import openglider.plots.sketches as sketch
        shapeplot = sketch.ShapePlot(self.glider_2d, glider)
        design_upper = shapeplot.copy().insert_design(lower=True)
        design_upper.insert_cell_names()
        design_lower = shapeplot.copy().insert_design(lower=False)

        lineplan = shapeplot.copy()
        lineplan.insert_design(lower=True)
        lineplan.insert_attachment_points()
        lineplan.insert_rib_numbers()

        diagonals = sketch.ShapePlot(self.glider_2d, glider)
        diagonals.insert_cells()
        diagonals.insert_attachment_points(add_text=False)
        diagonals.insert_diagonals()

        straps = sketch.ShapePlot(self.glider_2d, glider)
        straps.insert_cells()
        straps.insert_attachment_points(add_text=False)
        straps.insert_straps()

        drawings = [design_upper.drawing, design_lower.drawing, lineplan.drawing, diagonals.drawing, straps.drawing]

        designs = Layout.stack_column(drawings, self.config.patterns_align_dist_y)
        all_patterns.append_left(designs, distance=self.config.patterns_align_dist_x*2)

        print("export patterns")

        all_patterns.scale(1000)
        all_patterns.export_svg(fn("plots_all.svg"))
        all_patterns.export_dxf(fn("plots_all_dxf2000.dxf"))
        all_patterns.export_dxf(fn("plots_all_dxf2007.dxf"), "AC1021")
        all_patterns.export_ntv(fn("plots_all.ntv"))



        # ribs = packer.pack_parts(parts["ribs"].parts, sheet_size=sheet_size)
        # panels = packer.pack_parts(parts["panels"].parts, sheet_size=sheet_size)

        # for sheet_no, sheet in enumerate(ribs):
        #     openglider.plots.create_svg(sheet, fn("ribs_{}".format(sheet_no)))
        # for sheet_no, sheet in enumerate(panels):
        #     openglider.plots.create_svg(sheet, fn("panels_{}".format(sheet_no)))

        # sketches = openglider.plots.sketches.get_all_plots(self.glider_2d, glider)
        #
        # for sketch_name in ("design_upper", "design_lower"):
        #     sketch = sketches.pop(sketch_name)
        #     sketch.drawing.scale_a4()
        #     sketch.drawing.export_svg(fn(sketch_name+".svg"), add_styles=True)
        #
        # for sketch_name, sketch in sketches.items():
        #     sketch.drawing.scale_a4()
        #     sketch.drawing.export_svg(fn(sketch_name+".svg"), add_styles=False)

        print("output spreadsheets")
        excel = openglider.plots.spreadsheets.get_glider_data(glider)
        excel.saveas(os.path.join(outdir, "data.ods"))<|MERGE_RESOLUTION|>--- conflicted
+++ resolved
@@ -42,25 +42,16 @@
             "config": self.config
         }
 
-<<<<<<< HEAD
     def unwrap(self, outdir, glider=None):
-=======
-    def unwrap(self, outdir, glider3d=None):
->>>>>>> 1641c682
         def fn(filename):
             return os.path.join(outdir, filename)
 
         subprocess.call("mkdir -p {}".format(outdir), shell=True)
 
         print("get glider 3d")
-<<<<<<< HEAD
         glider = glider or self.glider_2d.get_glider_3d()
-=======
-        if not glider3d:
-            glider = self.glider_2d.get_glider_3d()
         else:
             glider = glider3d
->>>>>>> 1641c682
         print("flatten glider")
         if self.config.complete_glider:
             glider_complete = glider.copy_complete()
