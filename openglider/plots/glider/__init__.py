--- conflicted
+++ resolved
@@ -48,13 +48,9 @@
     def get_dribs(self):
         self.dribs.clear()
         for cell in self.glider_3d.cells:
-<<<<<<< HEAD
-            self.dribs[cell] = self._get_cellplotmaker(cell).get_dribs()
-=======
             # missing attachmentpoints []
             dribs = PanelPlotMaker(cell, []).get_dribs(self.glider_3d.attachment_points)
             self.dribs[cell] = dribs
->>>>>>> 5c33b3bf
 
         return self.dribs
 
@@ -99,3 +95,16 @@
         self.get_ribs()
         self.get_dribs()
         return self
+
+    def get_all_parts(self):
+        parts = []
+        for cell in self.panels.values():
+            parts += [p.copy() for p in cell]
+        for rib in self.ribs:
+            parts.append(rib.copy())
+        for dribs in self.dribs.values():
+            parts += [p.copy() for p in dribs]
+        return DrawingArea(parts)
+
+    def get_all_grouped(self):
+        return self.get_all_parts().group_materials()
