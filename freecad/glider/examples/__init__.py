import FreeCAD
import Mesh
import numpy as np

class LoadGlider:
    def GetResources(self):
        return {'Pixmap': 'glider_import.svg', 'MenuText': 'creates a glider!!!', 'ToolTip': 'creates a glider'}

    def IsActive(self):
        if FreeCAD.ActiveDocument is None:
            return False
        else:
            return True

    def Activated(self):
<<<<<<< HEAD
        print('hello')
=======
>>>>>>> 8ab9d0a8
        pol=np.loadtxt('/usr/lib/freecad/Mod/glider/examples/p.dat',dtype=int)
        nod=np.loadtxt('/usr/lib/freecad/Mod/glider/examples/n.dat',dtype=float)
        planarMesh = []
        for i in pol:
            planarMesh.append(nod[i[0]])
            planarMesh.append(nod[i[1]])
            planarMesh.append(nod[i[2]])
            planarMesh.append(nod[i[0]])
            planarMesh.append(nod[i[2]])
            planarMesh.append(nod[i[3]])

        planarMeshObject = Mesh.Mesh(planarMesh)
        Mesh.show(planarMeshObject)<|MERGE_RESOLUTION|>--- conflicted
+++ resolved
@@ -13,10 +13,6 @@
             return True
 
     def Activated(self):
-<<<<<<< HEAD
-        print('hello')
-=======
->>>>>>> 8ab9d0a8
         pol=np.loadtxt('/usr/lib/freecad/Mod/glider/examples/p.dat',dtype=int)
         nod=np.loadtxt('/usr/lib/freecad/Mod/glider/examples/n.dat',dtype=float)
         planarMesh = []
