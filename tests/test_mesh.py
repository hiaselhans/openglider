--- conflicted
+++ resolved
@@ -4,10 +4,6 @@
 from common import *
 
 from openglider.mesh import Mesh, Vertex
-<<<<<<< HEAD
-from openglider.physics.base import GliderCase
-=======
->>>>>>> 06ae4b3f
 import openglider
 from openglider.utils.distribution import Distribution
 
