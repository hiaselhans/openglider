# ! /usr/bin/python2
# -*- coding: utf-8; -*-
#
# (c) 2013 booya (http://booya.at)
#
# This file is part of the OpenGlider project.
#
# OpenGlider is free software; you can redistribute it and/or modify
# it under the terms of the GNU General Public License as published by
# the Free Software Foundation; either version 2 of the License, or
# (at your option) any later version.
#
# OpenGlider is distributed in the hope that it will be useful,
# but WITHOUT ANY WARRANTY; without even the implied warranty of
# MERCHANTABILITY or FITNESS FOR A PARTICULAR PURPOSE.  See the
# GNU General Public License for more details.
#
# You should have received a copy of the GNU General Public License
# along with OpenGlider.  If not, see <http://www.gnu.org/licenses/>.
from __future__ import division
import os
import random
import sys
<<<<<<< HEAD
from openglider.vector.spline import Bezier
=======
import numpy
>>>>>>> e8cf37fc


try:
    import openglider
except ImportError:
    sys.path.append(os.path.dirname(os.path.dirname(os.path.abspath(sys.argv[0]))))
    import openglider
import openglider.graphics
import openglider.graphics as graphics
from openglider.vector.spline import BezierCurve
from test_glider import GliderTestClass
import unittest


class TestGlider(GliderTestClass):
    def test_show_lastcell(self):
        thaglider = self.glider
        cell = thaglider.cells[-1]
        #print(cell.normvectors)
        openglider.graphics.Graphics([openglider.graphics.Line(cell.rib1.profile_3d.data),
                                      openglider.graphics.Line(cell.rib2.profile_3d.data)])

    @staticmethod
    def show_glider(glider, num=5):
        left = glider.copy()
        right = left.copy()
        right.mirror()
        ribs = left.return_ribs(num)
        polygons = left.return_polygon_indices(ribs)
        points = numpy.concatenate(ribs)
        objects = []
        objects += [openglider.graphics.Red]
        objects += map(openglider.graphics.Polygon, polygons)
        objects += [openglider.graphics.Green]
        objects += [openglider.graphics.Polygon(rib.profile_3d.data) for rib in right.ribs]
        blue = openglider.graphics.Blue
        objects += map(lambda line: openglider.graphics.Line(line.get_line_points(), colour=blue.colour),
                       left.lineset.lines)

        #objects += [openglider.graphics.Axes(size=1.2)] #, openglider.graphics.Green]
        #objects.append(openglider.graphics.Blue)
        #objects += [openglider.graphics.Line(rib.profile_3d.data) for rib in left.ribs]

        openglider.graphics.Graphics3D(objects, points)

    def test_show_shape(self):
        self.glider = self.glider.copy_complete()
        left, right = self.glider.shape_flattened
        #left.rotate(math.pi/2)
        #right.rotate(math.pi/2, [0, 0])
        data = [left,
                right]
        data += [[left[i], right[i]] for i in range(len(left))]
        openglider.graphics.Graphics2D([openglider.graphics.Line(obj) for obj in data])

    def test_show_shape_simple(self):
        front, back = self.glider.shape_simple
        openglider.graphics.Graphics2D([openglider.graphics.Line(obj) for obj in (front, back)])

    def test_show_ribs(self):
        #self.glider = self.glider.copy_complete()
        self.glider.mirror()
        openglider.graphics.Graphics([openglider.graphics.Line(rib.profile_3d.data) for rib in self.glider.ribs])

    @unittest.skip("skipped")
    def test_midrib_projection(self):
        num = 3
        data = []
        for i in range(num):
            cell = self.glider.cells[random.randint(0, len(self.glider.cells) - 1)]
            prof = cell.midrib(random.random())
            prof.projection_layer()
            data += [prof.data,
                     [prof.data[0], prof.data[0] + prof.xvect],
                     [prof.data[0], prof.data[0] + prof.yvect]]

        openglider.graphics.Graphics([openglider.graphics.Line(obj) for obj in data])

    def test_midrib_flattened(self):
        num = 2
        cell = self.glider.cells[random.randint(0, len(self.glider.cells) - 1)]
        profs = [cell.rib1.profile_2d.data]
        profs += [cell.midrib(random.random()).flatten().data + [0, (i + 1) * 0.] for i in range(num)]
        openglider.graphics.Graphics2D([openglider.graphics.Line(prof) for prof in profs])

    def test_brake(self):
        glider = self.glider
        brake = Bezier([[0., 0.], [1., 0.], [1., -0.2]])
        num = 60
        brakeprof = openglider.airfoil.Profile2D([brake(i / num) for i in reversed(range(num + 1))][:-1] +
                                                 [brake(i / num) for i in range(num + 1)])

        for i, rib in enumerate(glider.ribs):
            rib.profile_2d = rib.profile_2d + brakeprof * (3 * i / len(glider.ribs))

        self.show_glider(glider)

    def test_show_glider(self):
        self.show_glider(self.glider)

    @unittest.skip('notyet')
    def test_export_json(self):
        #path = os.tmpfile()
        path = os.tmpnam() + ".json"
        self.glider.export_3d(path)
        import openglider.jsonify

        file = open(path, "r")
        data = openglider.jsonify.load(file)
        print(data["panels"])
        print(data["nodes"])
        graphics.Graphics([graphics.Polygon(panel["node_no"]) for panel in data["panels"] if not panel["is_wake"]],
                          #G.Graphics([G.Polygon(data["panels"][0]["node_no"])],
                          data["nodes"])


if __name__ == '__main__':
    unittest.main()<|MERGE_RESOLUTION|>--- conflicted
+++ resolved
@@ -21,11 +21,7 @@
 import os
 import random
 import sys
-<<<<<<< HEAD
-from openglider.vector.spline import Bezier
-=======
 import numpy
->>>>>>> e8cf37fc
 
 
 try:
@@ -35,7 +31,7 @@
     import openglider
 import openglider.graphics
 import openglider.graphics as graphics
-from openglider.vector.spline import BezierCurve
+from openglider.vector.spline import Bezier
 from test_glider import GliderTestClass
 import unittest
 
